{
  "name": "near-blank-project",
  "version": "0.0.1",
  "license": "UNLICENSED",
  "scripts": {
    "build": "npm run build:contract && npm run build:web",
    "build:contract": "asb",
    "build:contract:debug": "asb --target debug",
    "build:web": "parcel build src/index.html --public-url ./",
    "dev:deploy:contract": "near dev-deploy",
    "deploy:contract": "near deploy",
    "deploy:pages": "gh-pages -d dist/",
    "deploy": "npm run build && npm run deploy:contract && npm run deploy:pages",
    "prestart": "npm run build:contract:debug && npm run dev:deploy:contract",
    "start": "echo The app is starting! It will automatically open in your browser when ready && env-cmd -f ./neardev/dev-account.env parcel src/index.html --open",
    "dev": "nodemon --watch assembly -e ts --exec \"npm run start\"",
    "test": "npm run build:contract:debug && asp --nologo && jest test --runInBand"
  },
  "devDependencies": {
    "env-cmd": "^10.1.0",
    "gh-pages": "^3.0.0",
    "jest": "^26.0.1",
    "jest-environment-node": "^26.0.0",
<<<<<<< HEAD
    "near-sdk-as": "^1.0.1",
    "near-shell": "^0.24.9",
=======
    "near-sdk-as": "^0.5.0",
    "near-cli": "^1.0.1",
>>>>>>> dc6cedc3
    "nodemon": "^2.0.3",
    "parcel-bundler": "^1.12.4"
  },
  "dependencies": {
    "near-api-js": "^0.29.0",
    "regenerator-runtime": "^0.13.5"
  },
  "jest": {
    "testEnvironment": "near-cli/test_environment",
    "testPathIgnorePatterns": [
      "<rootDir>/assembly/",
      "<rootDir>/node_modules/"
    ]
  }
}<|MERGE_RESOLUTION|>--- conflicted
+++ resolved
@@ -21,13 +21,8 @@
     "gh-pages": "^3.0.0",
     "jest": "^26.0.1",
     "jest-environment-node": "^26.0.0",
-<<<<<<< HEAD
     "near-sdk-as": "^1.0.1",
-    "near-shell": "^0.24.9",
-=======
-    "near-sdk-as": "^0.5.0",
     "near-cli": "^1.0.1",
->>>>>>> dc6cedc3
     "nodemon": "^2.0.3",
     "parcel-bundler": "^1.12.4"
   },
