{
  "name": "create-near-app",
  "version": "0.7.1",
  "description": "generate new near blank project with different type",
  "main": "index.js",
  "scripts": {
    "test": "node ./test/test-new-project.js",
    "lint": "eslint .",
    "fix": "eslint . --fix"
  },
  "repository": "https://github.com/nearprotocol/blank_template.git",
  "author": "Yifang Ma <yifang@nearprotocol.com>",
  "license": "MIT",
  "keywords": [
    "nearprotocol",
    "near-protocol",
    "assemblyscript",
    "rust",
    "react",
    "smart-contract",
    "blockchain"
  ],
  "bugs": "https://github.com/nearprotocol/blank_template.git/issues",
  "bin": {
    "create-near-app": "./index.js"
  },
  "dependencies": {
    "ncp": "^2.0.0",
    "replace-in-files": "^2.0.3",
    "yargs": "^15.0.2"
  },
  "devDependencies": {
<<<<<<< HEAD
    "eslint": "^6.8.0",
    "shelljs": "^0.8.3"
=======
    "eslint": "^6.8.0"
>>>>>>> bcbd2038
  },
  "engines": {
    "node": ">=12"
  }
}<|MERGE_RESOLUTION|>--- conflicted
+++ resolved
@@ -30,12 +30,8 @@
     "yargs": "^15.0.2"
   },
   "devDependencies": {
-<<<<<<< HEAD
     "eslint": "^6.8.0",
     "shelljs": "^0.8.3"
-=======
-    "eslint": "^6.8.0"
->>>>>>> bcbd2038
   },
   "engines": {
     "node": ">=12"
