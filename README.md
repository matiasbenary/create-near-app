# Nearprotocol app blank project generator package
This repo/package contains the blank projects for user to use with nearprotocol blockchain and near is tending to make development process friendly and easy to developers.

## Installation

```bash
npm install -g create-near-app
```

## Usage

In command line, run different command to build different blank project:
Original JS app:

```bash
<<<<<<< HEAD
yarn create near-app path/to/your/new-awesome-app
```
React app:
```bash
yarn create near-react-app path/to/your/new-awesome-app
=======
near-app path/to/your/new-awesome-app
```
React app:
```bash
near-react-app path/to/your/new-awesome-app
>>>>>>> 17363fe6
```

## Notice

After create project, remember to update nearlib and near-shell to the latest version if it is not.<|MERGE_RESOLUTION|>--- conflicted
+++ resolved
@@ -11,21 +11,23 @@
 
 In command line, run different command to build different blank project:
 Original JS app:
+```bash
+create-near-app path/to/your/new-awesome-app
+```
+React app:
+```bash
+create-near-react-app path/to/your/new-awesome-app
+```
 
+If yarn installed:
+
+Original JS app:
 ```bash
-<<<<<<< HEAD
 yarn create near-app path/to/your/new-awesome-app
 ```
 React app:
 ```bash
 yarn create near-react-app path/to/your/new-awesome-app
-=======
-near-app path/to/your/new-awesome-app
-```
-React app:
-```bash
-near-react-app path/to/your/new-awesome-app
->>>>>>> 17363fe6
 ```
 
 ## Notice
